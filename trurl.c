--- conflicted
+++ resolved
@@ -448,12 +448,9 @@
     if(op->format)
       errorf(ERROR_FLAG, "--json is mututally exclusive with --get");
     op->jsonout = true;
-<<<<<<< HEAD
   else if(checkoptarg("--iterate", flag, arg)) {
       iterate(op, arg);
       *usedarg = 1;
-=======
->>>>>>> 3dd6731d
   }
   else if(!strcmp("--verify", flag))
     op->verify = true;
@@ -623,12 +620,8 @@
   struct curl_slist *node;
   bool varset[NUM_COMPONENTS];
   memset(varset, 0, sizeof(varset));
-<<<<<<< HEAD
-  //printf("node list in set: %p\n", o->set_list);
-  for(node =  o->set_list; node; node=node->next) {
-=======
   for(node =  o->set_list; node; node = node->next) {
->>>>>>> 3dd6731d
+
     char *set = node->data;
     int i;
     char *ptr = strchr(set, '=');
@@ -821,11 +814,8 @@
   char *sep = memchr(source, '=', len);
   char *left = NULL;
   char *right = NULL;
-<<<<<<< HEAD
   char *ret = NULL;
-=======
   char *str, *dup;
->>>>>>> 3dd6731d
   int leftlen = 0;
   int rightlen = 0;
 
@@ -835,15 +825,6 @@
     right = curl_easy_unescape(NULL, sep + 1, len - (sep - source) - 1,
                                &rightlen);
 
-<<<<<<< HEAD
-
-  ret = curl_maprintf("%.*s%s%.*s", leftlen, left,
-                       right ? "=":"",
-                       rightlen, right?right:"");
-  curl_free(left);
-  curl_free(right);
-  return ret;
-=======
   str = curl_maprintf("%.*s%s%.*s", leftlen, left,
                       right ? "=":"",
                       rightlen, right?right:"");
@@ -852,7 +833,6 @@
   dup = strdup(str);
   curl_free(str);
   return dup;
->>>>>>> 3dd6731d
 }
 
 
