--- conflicted
+++ resolved
@@ -88,18 +88,6 @@
 #define WARN_PREFIX PROGNAME " note: "
 
 /* error codes */
-<<<<<<< HEAD
-#define ERROR_FILE    1
-#define ERROR_APPEND  2 /* --append mistake */
-#define ERROR_ARG     3 /* a command line option misses its argument */
-#define ERROR_FLAG    4 /* a command line flag mistake */
-#define ERROR_SET     5 /* a --set problem */
-#define ERROR_MEM     6 /* out of memory */
-#define ERROR_URL     7 /* could not get a URL out of the set components */
-#define ERROR_TRIM    8 /* a --trim problem */
-#define ERROR_BADURL  9 /* if --verify is set and the URL cannot parse */
-#define ERROR_ITER   10 /* unable to find arguments for iterator */
-=======
 #define ERROR_FILE   1
 #define ERROR_APPEND 2 /* --append mistake */
 #define ERROR_ARG    3 /* a command line option misses its argument */
@@ -110,6 +98,7 @@
 #define ERROR_TRIM   8 /* a --trim problem */
 #define ERROR_BADURL 9 /* if --verify is set and the URL cannot parse */
 #define ERROR_GET   10 /* bad --get syntax */
+#define ERROR_ITER  11 /* unable to find arguments for iterator */
 
 #ifndef SUPPORTS_URL_STRERROR
 /* provide a fake local mockup */
@@ -120,7 +109,6 @@
   return buffer;
 }
 #endif
->>>>>>> f0aadfaf
 
 static void warnf(char *fmt, ...)
 {
@@ -624,12 +612,8 @@
       for(i=0; variables[i].name; i++) {
         if((strlen(variables[i].name) == vlen) &&
            !strncasecmp(set, variables[i].name, vlen)) {
-<<<<<<< HEAD
-          if(varset[i] && !o)
-=======
           CURLUcode rc;
-          if(varset[i])
->>>>>>> f0aadfaf
+          if(varset[i] && !o->iterate)
             errorf(ERROR_SET, "A component can only be set once per URL (%s)",
                    variables[i].name);
           rc = curl_url_set(uh, variables[i].part, ptr[1] ? &ptr[1] : NULL,
