--- conflicted
+++ resolved
@@ -8,15 +8,9 @@
 from dataclasses import dataclass, asdict
 
 TESTFILE = "./tests.json"
-<<<<<<< HEAD
-VALGRINDTEST = "valgrind --error-exitcode=1 --leak-check=full -q "
-if sys.platform == "win32" or sys.platform == "cygwin":
-    BASECMD = "./trurl.exe"  # windows
-else:
-    BASECMD = "./trurl"  # linux
-=======
 BASECMD = "./trurl"
->>>>>>> b756dadd
+VALGRINDTEST = "valgrind"
+VALGRINDARGS = ["--error-exitcode=1", "--leak-check=full", "-q"]
 
 RED = "\033[91m"  # used to mark unsuccessful tests
 NOCOLOR = "\033[0m"
@@ -37,28 +31,21 @@
         self.commandOutput: CommandOutput = None
         self.testPassed: bool = False
 
-<<<<<<< HEAD
-    def runCommand(self, stdinkeyword: str, runWithValgrind):
-        # returns false if the command does not contain keyword
-        if self.cmdline.find(stdinkeyword) == -1:
-=======
-    def runCommand(self, cmdfilter: Optional[str]):
+    def runCommand(self, cmdfilter: Optional[str], runWithValgrind: False):
         # Skip test if none of the arguments contain the keyword
         if cmdfilter and all(cmdfilter not in arg for arg in self.arguments):
->>>>>>> b756dadd
             return False
 
+        cmd = [BASECMD]
+        args = self.arguments
+        if runWithValgrind:
+            cmd = [VALGRINDTEST]
+            args = VALGRINDARGS + [BASECMD] + self.arguments
+
         output = subprocess.run(
-<<<<<<< HEAD
-            shlex.split(
-                (VALGRINDTEST if runWithValgrind else "") +
-                f"{BASECMD} {self.cmdline}"
-            ), capture_output=True,
-=======
-            [BASECMD] + self.arguments,
+            cmd + args,
             capture_output=True,
             encoding="utf-8"
->>>>>>> b756dadd
         )
 
         if type(self.expected["stdout"]) == str:
@@ -130,21 +117,13 @@
         elif arg == "--with-valgrind":
             runWithValgrind = True
         else:
-<<<<<<< HEAD
-            stdinfilter = arg
-=======
             cmdfilter = sys.argv[1]
->>>>>>> b756dadd
 
     numTestsPassed = 0
     for testIndex in testIndexesToRun:
         test = TestCase(testIndex, **allTests[testIndex])
 
-<<<<<<< HEAD
-        if test.runCommand(stdinfilter, runWithValgrind):
-=======
-        if test.runCommand(cmdfilter):
->>>>>>> b756dadd
+        if test.runCommand(cmdfilter, runWithValgrind):
             if test.test():  # passed
                 test.printConcise()
                 numTestsPassed += 1
