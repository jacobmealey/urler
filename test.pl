#!/usr/bin/perl

use strict;
use warnings;
use 5.13.9; # minimum version for JSON::PP

use Test::More;
use JSON::PP;

my @t = (
    "example.com|http://example.com/",
    "http://example.com|http://example.com/",
    "https://example.com|https://example.com/",
    "hp://example.com|hp://example.com/",
    "|",
    "ftp.example.com|ftp://ftp.example.com/",
    "https://example.com/../moo|https://example.com/moo",
    "https://example.com/.././moo|https://example.com/moo",
    "https://example.com/test/../moo|https://example.com/moo",
    "localhost --append path=moo|http://localhost/moo",
    "localhost -a path=moo|http://localhost/moo",
    "--set host=moo --set scheme=http|http://moo/",
    "-s host=moo -s scheme=http|http://moo/",
    "--set host=moo --set scheme=https --set port=999|https://moo:999/",
    "--set host=moo --set scheme=ftps --set path=/hello|ftps://moo/hello",
    "--url https://curl.se --set host=example.com|https://example.com/",
    "--set host=example.com --set scheme=ftp|ftp://example.com/",
    "--url https://curl.se/we/are.html --redirect here.html|https://curl.se/we/here.html",
    "--url https://curl.se/we/../are.html --set port=8080|https://curl.se:8080/are.html",
    "https://curl.se:22/ -s port=443|https://curl.se/",
    "https://curl.se:22/ -s port=443 --get {url}|https://curl.se/",
    "--url https://curl.se/we/are.html --get \"{path}\"|/we/are.html",
    "--url https://curl.se/we/are.html --get \"{port}\"|443",
    "--url https://curl.se/we/are.html --get \"{scheme}\"|https",
    "--url https://hello\@curl.se/we/are.html --get \"{user}\"|hello",
    "--url https://hello:secret\@curl.se/we/are.html --get \"{password}\"|secret",
    "--url \"imap://hello:secret;crazy\@curl.se/we/are.html\" --get \"{options}\"|crazy",
    "--url https://curl.se/we/are.html --get \"{host}\"|curl.se",
    "--url https://10.1/we/are.html --get \"{host}\"|10.0.0.1",
    "--url https://[fe80::0000:20c:29ff:fe9c:409b]:8080/we/are.html --get \"{host}\"|[fe80::20c:29ff:fe9c:409b]",
    "--url https://[fe80::0000:20c:29ff:fe9c:409b%euth0]:8080/we/are.html --get \"{zoneid}\"|euth0",
    "--url https://[fe80::0000:20c:29ff:fe9c:409b%eth0]:8080/we/are.html --get \"{zoneid}\"|eth0",
    "--url \"https://curl.se/we/are.html?user=many#more\" --get \"{query}\"|user=many",
    "--url \"https://curl.se/we/are.html?user=many#more\" --get \"{fragment}\"|more",
    "--url https://curl.se/we/are.html -g \"{port}\"|443",
    "--url https://curl.se/hello --append path=you|https://curl.se/hello/you",
    "--url https://curl.se/hello --append \"path=you index.html\"|https://curl.se/hello/you%20index.html",
    "--url \"https://curl.se?name=hello\" --append query=search=string|https://curl.se/?name=hello&search=string",
    "--url https://curl.se/hello --set user=:hej:|https://%3ahej%3a\@curl.se/hello",
    "--url https://curl.se/hello --set user=hej --set password=secret|https://hej:secret\@curl.se/hello",
    "--url https://curl.se/hello --set query:=user=me|https://curl.se/hello?user=me",
    "--url https://curl.se/hello --set query=user=me|https://curl.se/hello?user%3dme",
    "--url https://curl.se/hello --set fragment=\" hello\"|https://curl.se/hello#%20hello",
    "--url https://curl.se/hello --set fragment:=\"%20hello\"|https://curl.se/hello#%20hello",
    "localhost --append query=hello=foo|http://localhost/?hello=foo",
    "localhost -a query=hello=foo|http://localhost/?hello=foo",
    "\"https://example.com?search=hello&utm_source=tracker\" --trim query=\"utm_*\"|https://example.com/?search=hello",
    "\"https://example.com?search=hello&utm_source=tracker&more=data\" --trim query=\"utm_*\"|https://example.com/?search=hello&more=data",
    "\"https://example.com?search=hello&more=data\" --trim query=\"utm_*\"|https://example.com/?search=hello&more=data",
    "\"https://example.com?utm_source=tracker\" --trim query=\"utm_*\"|https://example.com/",
    "\"https://example.com?search=hello&utm_source=tracker&more=data\" --trim query=\"utm_source\"|https://example.com/?search=hello&more=data",
    "\"https://example.com?search=hello&utm_source=tracker&more=data\" --trim query=\"utm_source\" --trim query=more --trim query=search|https://example.com/",
    "--accept-space --url \"gopher://localhost/ with space\"|gopher://localhost/%20with%20space",
    "--accept-space --url \"https://localhost/?with space\"|https://localhost/?with+space",
    "https://daniel\@curl.se:22/ -s port= -s user=|https://curl.se/",
    "\"https://example.com?moo&search=hello\" --trim query=search|https://example.com/?moo",
    "\"https://example.com?search=hello&moo\" --trim query=search|https://example.com/?moo",
    "\"https://example.com?search=hello\" --trim query=search --append query=moo|https://example.com/?moo",
    "https://hello:443/foo|https://hello/foo",
    "ftp://hello:21/foo|ftp://hello/foo",
    "https://hello:443/foo -s scheme=ftp|ftp://hello:443/foo",
    "ftp://hello:443/foo -s scheme=https|https://hello/foo",
    "\"https://example.com?utm_source=tra%20cker&address%20=home&here=now&thisthen\" -g {query:utm_source}|tra cker",
    "\"https://example.com?utm_source=tra%20cker&address%20=home&here=now&thisthen\" -g {:query:utm_source}|tra%20cker",
    "\"https://example.com?utm_source=tra%20cker&address%20=home&here=now&thisthen\" -g {:query:utm_}|",
    "\"https://example.com?utm_source=tra%20cker&address%20=home&here=now&thisthen\" -g {:query:UTM_SOURCE}|",
    "\"https://example.com?utm_source=tracker&monkey=123\" --sort-query|https://example.com/?monkey=123&utm_source=tracker",
    "\"https://example.com?a=b&c=d&\" --sort-query|https://example.com/?a=b&c=d",
    "\"https://example.com?a=b&c=d&\" --sort-query --trim query=a |https://example.com/?c=d",
    "example.com:29 --set port=|http://example.com/",
    "--url HTTPS://example.com|https://example.com/",
    "--url https://EXAMPLE.com|https://EXAMPLE.com/",
    "--url https://example.com/FOO/BAR|https://example.com/FOO/BAR",
    "--url [2001:0db8:0000:0000:0000:ff00:0042:8329]|http://[2001:db8::ff00:42:8329]/",
    "\"https://example.com?utm=tra%20cker:address%20=home:here=now:thisthen\" --sort-query --query-separator \":\"|https://example.com/?address%20=home:here=now:thisthen:utm=tra%20cker",
    "\"foo?a=bCd=eCe=f\" --query-separator C --trim query=d|http://foo/?a=bCe=f",
<<<<<<< HEAD
    "test.org --iterate \"port=30 40\"|http://test.org:30/\nhttp://test.org:40/",
    "test.org --iterate \"scheme=ftp https\"|ftp://test.org/\nhttps://test.org/",
    "test.org --iterate \"scheme=ftp https\" --iterate \"port=30 40\"|ftp://test.org:30/\nftp://test.org:40/\nhttps://test.org:30/\nhttps://test.org:40/",
=======
    "localhost -g '{scheme} {host'|http {host",
    "localhost -g '[scheme] [host'|http [host",
    # two backslashes in the source end up one in the actual command line
    "localhost -g '\\{{scheme}\\['|{http[",
    "localhost -g '\\\\\['|\\[",
    "https://u:s\@foo?moo -g '[scheme][user][password][query]'|httpsusmoo",
>>>>>>> 3dd6731d
);

my %json_tests = (
    "\"https://example.com?utm=tra%20cker&address%20=home&here=now&thisthen\"" => [
        {
            "url" => "https://example.com/?utm=tra%20cker&address%20=home&here=now&thisthen",
            "scheme" => "https",
            "host" => "example.com",
            "port" => "443",
            "path" => "/",
            "query" => "utm=tra cker&address =home&here=now&thisthen",
             "params" => [
                 {
                     "key" => "utm",
                     "value" => "tra cker",
                 },
                 {
                     "key" => "address ",
                     "value" => "home",
                 },
                 {
                     "key" => "here",
                     "value" => "now"
                 },
                 {
                     "key" => "thisthen",
                    "value" => ""
                 }
             ]
        }
    ],
    "ftp://smith:secret\@example.com:33/path?search=me#where" => [
        {
            "url" => "ftp://smith:secret\@example.com:33/path?search=me#where",
            "scheme" =>  "ftp",
            "host" =>  "example.com",
            "port" =>  "33",
            "path" =>  "/path",
            "user" => "smith",
            "password" => "secret",
            "query" => "search=me",
            "fragment" => "where",
            "params" => [
                {
                    "key" => "search",
                    "value" => "me"
                }
            ]
        }
    ],
    "example.com" => [
        {
            "url" => "http://example.com/",
            "scheme" =>  "http",
            "host" =>  "example.com",
            "port" =>  "80",
            "path" =>  "/"
        }
    ],
    "example.com other.com" => [
        {
            "url" => "http://example.com/",
            "scheme" =>  "http",
            "host" =>  "example.com",
            "port" =>  "80",
            "path" =>  "/"
        },
        {
            "url" => "http://other.com/",
            "scheme" =>  "http",
            "host" =>  "other.com",
            "port" =>  "80",
            "path" =>  "/"
        }
    ]
);

plan tests => keys(@t) + keys(%json_tests);

for my $c (@t) {
    my ($i, $o) = split(/\|/, $c);
    # A future version should also check stderr
    my @out = ($^O eq 'MSWin32')?`.\\trurl.exe $i 2>nul`:`./trurl $i 2>/dev/null`;
    my $result = join("", @out);
    chomp $result;
    is( $result, $o, "./trurl $i" );
}

while (my($i, $o) = each %json_tests) {
    my @out = ($^O eq 'MSWin32')?`.\\trurl.exe --json $i 2>nul`:`./trurl --json $i 2>/dev/null`;
    my $result_json = join("", @out);
    my $result = decode_json($result_json);

    is_deeply($result, $o, "./trurl --json $i");
}

done_testing();<|MERGE_RESOLUTION|>--- conflicted
+++ resolved
@@ -84,18 +84,15 @@
     "--url [2001:0db8:0000:0000:0000:ff00:0042:8329]|http://[2001:db8::ff00:42:8329]/",
     "\"https://example.com?utm=tra%20cker:address%20=home:here=now:thisthen\" --sort-query --query-separator \":\"|https://example.com/?address%20=home:here=now:thisthen:utm=tra%20cker",
     "\"foo?a=bCd=eCe=f\" --query-separator C --trim query=d|http://foo/?a=bCe=f",
-<<<<<<< HEAD
-    "test.org --iterate \"port=30 40\"|http://test.org:30/\nhttp://test.org:40/",
-    "test.org --iterate \"scheme=ftp https\"|ftp://test.org/\nhttps://test.org/",
-    "test.org --iterate \"scheme=ftp https\" --iterate \"port=30 40\"|ftp://test.org:30/\nftp://test.org:40/\nhttps://test.org:30/\nhttps://test.org:40/",
-=======
     "localhost -g '{scheme} {host'|http {host",
     "localhost -g '[scheme] [host'|http [host",
     # two backslashes in the source end up one in the actual command line
     "localhost -g '\\{{scheme}\\['|{http[",
     "localhost -g '\\\\\['|\\[",
     "https://u:s\@foo?moo -g '[scheme][user][password][query]'|httpsusmoo",
->>>>>>> 3dd6731d
+     "test.org --iterate \"port=30 40\"|http://test.org:30/\nhttp://test.org:40/",
+    "test.org --iterate \"scheme=ftp https\"|ftp://test.org/\nhttps://test.org/",
+    "test.org --iterate \"scheme=ftp https\" --iterate \"port=30 40\"|ftp://test.org:30/\nftp://test.org:40/\nhttps://test.org:30/\nhttps://test.org:40/",
 );
 
 my %json_tests = (
